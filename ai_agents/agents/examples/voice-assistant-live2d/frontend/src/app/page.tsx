--- conflicted
+++ resolved
@@ -1165,11 +1165,7 @@
       stopPing();
     }
     const interval = setInterval(() => {
-<<<<<<< HEAD
-      const channelName = process.env.NEXT_PUBLIC_CHANNEL_NAME || "agora_cafs0p";
-=======
       const channelName = process.env.NEXT_PUBLIC_CHANNEL_NAME || "ten_agent_test";
->>>>>>> ecf7eca4
       apiPing(channelName);
     }, 3000);
     setPingInterval(interval);
@@ -1205,11 +1201,7 @@
           setIsConnecting(true);
           // Stop the agent service first
           try {
-<<<<<<< HEAD
-            const channelName = process.env.NEXT_PUBLIC_CHANNEL_NAME || "agora_cafs0p";
-=======
             const channelName = process.env.NEXT_PUBLIC_CHANNEL_NAME || "ten_agent_test";
->>>>>>> ecf7eca4
             await apiStopService(channelName);
             console.log("Agent stopped");
           } catch (error) {
@@ -1229,12 +1221,8 @@
             const body = JSON.stringify({
               request_id: Math.random().toString(36).substring(2, 15),
               uid: Math.floor(Math.random() * 100000),
-<<<<<<< HEAD
-              channel_name: process.env.NEXT_PUBLIC_CHANNEL_NAME || "agora_cafs0p",
-=======
               // Default to the same channel as the property.json graph so agent and client stay in sync.
               channel_name: process.env.NEXT_PUBLIC_CHANNEL_NAME || "ten_agent_test",
->>>>>>> ecf7eca4
             });
 
             const primaryUrl = apiBase ? `${apiBase}/token/generate` : "/api/token/generate";
