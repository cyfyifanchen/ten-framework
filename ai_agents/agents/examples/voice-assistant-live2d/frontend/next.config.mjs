/** @type {import('next').NextConfig} */
const nextConfig = {
<<<<<<< HEAD
  // Removed 'standalone' output for Netlify deployment
  // The @netlify/plugin-nextjs handles the build process
  basePath: '/live2d',
  reactStrictMode: false, // Disable strict mode to prevent double mounting issues with PIXI
  async rewrites() {
    return [
      {
        source: '/live2d/models/:path*',
        destination: 'https://ten-framework-assets.s3.amazonaws.com/live2d-models/:path*',
      },
    ];
=======
  output: 'export', // Enable static export for Netlify
  // Remove basePath - serve from root and use Netlify redirects to map /live2d
  reactStrictMode: false, // Disable strict mode to prevent double mounting issues with PIXI
  images: {
    unoptimized: true, // Required for static export
>>>>>>> ecf7eca4
  },
  webpack: (config, { webpack }) => {
    // Provide PIXI as a global variable for pixi-live2d-display
    config.plugins.push(
      new webpack.ProvidePlugin({
        PIXI: 'pixi.js',
      })
    );

    return config;
  },
};

export default nextConfig;<|MERGE_RESOLUTION|>--- conflicted
+++ resolved
@@ -1,24 +1,10 @@
 /** @type {import('next').NextConfig} */
 const nextConfig = {
-<<<<<<< HEAD
-  // Removed 'standalone' output for Netlify deployment
-  // The @netlify/plugin-nextjs handles the build process
-  basePath: '/live2d',
-  reactStrictMode: false, // Disable strict mode to prevent double mounting issues with PIXI
-  async rewrites() {
-    return [
-      {
-        source: '/live2d/models/:path*',
-        destination: 'https://ten-framework-assets.s3.amazonaws.com/live2d-models/:path*',
-      },
-    ];
-=======
   output: 'export', // Enable static export for Netlify
   // Remove basePath - serve from root and use Netlify redirects to map /live2d
   reactStrictMode: false, // Disable strict mode to prevent double mounting issues with PIXI
   images: {
     unoptimized: true, // Required for static export
->>>>>>> ecf7eca4
   },
   webpack: (config, { webpack }) => {
     // Provide PIXI as a global variable for pixi-live2d-display
