--- conflicted
+++ resolved
@@ -4870,7 +4870,6 @@
                 "name": "rtm_message_event",
                 "dest": [
                   {
-<<<<<<< HEAD
                     "extension_group": "message_collector_rtm",
                     "extension": "message_collector_rtm"
                   }
@@ -4900,26 +4899,6 @@
                   {
                     "extension_group": "message_collector_rtm",
                     "extension": "message_collector_rtm"
-=======
-                    "extension_group": "chatgpt",
-                    "extension": "openai_chatgpt",
-                    "msg_conversion": {
-                      "type": "per_property",
-                      "keep_original": true,
-                      "rules": [
-                        {
-                          "path": "text",
-                          "conversion_mode": "from_original",
-                          "original_path": "message"
-                        },
-                        {
-                          "path": "is_final",
-                          "conversion_mode": "fixed_value",
-                          "value": true
-                        }
-                      ]
-                    }
->>>>>>> 4fbed7f2
                   }
                 ]
               }
