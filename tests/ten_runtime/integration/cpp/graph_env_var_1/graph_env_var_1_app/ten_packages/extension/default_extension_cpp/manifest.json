--- conflicted
+++ resolved
@@ -1,20 +1,12 @@
 {
   "type": "extension",
   "name": "default_extension_cpp",
-<<<<<<< HEAD
-  "version": "0.11.43",
-=======
   "version": "0.11.44",
->>>>>>> a914c726
   "dependencies": [
     {
       "type": "system",
       "name": "ten_runtime",
-<<<<<<< HEAD
-      "version": "0.11.43"
-=======
       "version": "0.11.44"
->>>>>>> a914c726
     }
   ],
   "package": {
