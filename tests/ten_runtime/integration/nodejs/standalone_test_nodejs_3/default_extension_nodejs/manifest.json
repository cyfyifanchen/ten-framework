{
  "type": "extension",
  "name": "default_extension_nodejs",
<<<<<<< HEAD
  "version": "0.11.43",
=======
  "version": "0.11.44",
>>>>>>> a914c726
  "tags": [
    "nodejs"
  ],
  "dependencies": [
    {
      "type": "system",
      "name": "ten_runtime_nodejs",
<<<<<<< HEAD
      "version": "0.11.43"
=======
      "version": "0.11.44"
>>>>>>> a914c726
    }
  ],
  "package": {
    "include": [
      "manifest.json",
      "property.json",
      "BUILD.gn",
      "src/**",
      "tsconfig.json",
      "package.json",
      "tests/**"
    ]
  },
  "api": {},
  "scripts": {
    "test": "tests/bin/start"
  }
}<|MERGE_RESOLUTION|>--- conflicted
+++ resolved
@@ -1,11 +1,7 @@
 {
   "type": "extension",
   "name": "default_extension_nodejs",
-<<<<<<< HEAD
-  "version": "0.11.43",
-=======
   "version": "0.11.44",
->>>>>>> a914c726
   "tags": [
     "nodejs"
   ],
@@ -13,11 +9,7 @@
     {
       "type": "system",
       "name": "ten_runtime_nodejs",
-<<<<<<< HEAD
-      "version": "0.11.43"
-=======
       "version": "0.11.44"
->>>>>>> a914c726
     }
   ],
   "package": {
