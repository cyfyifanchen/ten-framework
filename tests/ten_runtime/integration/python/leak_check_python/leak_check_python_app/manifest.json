{
  "type": "app",
  "name": "default_app_python",
<<<<<<< HEAD
  "version": "0.11.43",
=======
  "version": "0.11.44",
>>>>>>> a914c726
  "dependencies": [
    {
      "type": "system",
      "name": "ten_runtime",
<<<<<<< HEAD
      "version": "0.11.43"
=======
      "version": "0.11.44"
>>>>>>> a914c726
    },
    {
      "type": "system",
      "name": "ten_runtime_python",
<<<<<<< HEAD
      "version": "0.11.43"
=======
      "version": "0.11.44"
>>>>>>> a914c726
    },
    {
      "type": "extension",
      "name": "aio_http_server_python",
<<<<<<< HEAD
      "version": "0.11.43"
=======
      "version": "0.11.44"
>>>>>>> a914c726
    },
    {
      "type": "extension",
      "name": "simple_echo_cpp",
<<<<<<< HEAD
      "version": "0.11.43"
=======
      "version": "0.11.44"
>>>>>>> a914c726
    }
  ]
}<|MERGE_RESOLUTION|>--- conflicted
+++ resolved
@@ -1,47 +1,27 @@
 {
   "type": "app",
   "name": "default_app_python",
-<<<<<<< HEAD
-  "version": "0.11.43",
-=======
   "version": "0.11.44",
->>>>>>> a914c726
   "dependencies": [
     {
       "type": "system",
       "name": "ten_runtime",
-<<<<<<< HEAD
-      "version": "0.11.43"
-=======
       "version": "0.11.44"
->>>>>>> a914c726
     },
     {
       "type": "system",
       "name": "ten_runtime_python",
-<<<<<<< HEAD
-      "version": "0.11.43"
-=======
       "version": "0.11.44"
->>>>>>> a914c726
     },
     {
       "type": "extension",
       "name": "aio_http_server_python",
-<<<<<<< HEAD
-      "version": "0.11.43"
-=======
       "version": "0.11.44"
->>>>>>> a914c726
     },
     {
       "type": "extension",
       "name": "simple_echo_cpp",
-<<<<<<< HEAD
-      "version": "0.11.43"
-=======
       "version": "0.11.44"
->>>>>>> a914c726
     }
   ]
 }