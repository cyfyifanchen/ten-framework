--- conflicted
+++ resolved
@@ -1,29 +1,17 @@
 {
   "type": "app",
   "name": "default_app_go",
-<<<<<<< HEAD
-  "version": "0.11.43",
-=======
   "version": "0.11.44",
->>>>>>> a914c726
   "dependencies": [
     {
       "type": "system",
       "name": "ten_runtime",
-<<<<<<< HEAD
-      "version": "0.11.43"
-=======
       "version": "0.11.44"
->>>>>>> a914c726
     },
     {
       "type": "system",
       "name": "ten_runtime_go",
-<<<<<<< HEAD
-      "version": "0.11.43"
-=======
       "version": "0.11.44"
->>>>>>> a914c726
     },
     {
       "path": "ten_packages/extension/extension_a"
@@ -31,11 +19,7 @@
     {
       "type": "protocol",
       "name": "msgpack",
-<<<<<<< HEAD
-      "version": "0.11.43"
-=======
       "version": "0.11.44"
->>>>>>> a914c726
     }
   ]
 }