{
  "type": "app",
  "name": "default_app_cpp",
<<<<<<< HEAD
  "version": "0.11.43",
=======
  "version": "0.11.44",
>>>>>>> a914c726
  "display_name": {
    "locales": {
      "en-US": {
        "content": "Default C++ App"
      },
      "zh-CN": {
        "content": "默认 C++ 应用"
      },
      "zh-TW": {
        "content": "預設 C++ 應用程式"
      },
      "ja-JP": {
        "content": "デフォルト C++ アプリ"
      },
      "ko-KR": {
        "content": "기본 C++ 앱"
      }
    }
  },
  "description": {
    "locales": {
      "en-US": {
        "content": "Default TEN Framework application template written in C++"
      },
      "zh-CN": {
        "content": "使用 C++ 语言编写的默认 TEN Framework 应用模板"
      },
      "zh-TW": {
        "content": "使用 C++ 語言編寫的預設 TEN Framework 應用程式模板"
      },
      "ja-JP": {
        "content": "C++で書かれたデフォルトのTEN Frameworkアプリケーションテンプレート"
      },
      "ko-KR": {
        "content": "C++로 작성된 기본 TEN Framework 애플리케이션 템플릿"
      }
    }
  },
  "readme": {
    "locales": {
      "en-US": {
        "import_uri": "docs/README.en-US.md"
      },
      "zh-CN": {
        "import_uri": "docs/README.zh-CN.md"
      },
      "zh-TW": {
        "import_uri": "docs/README.zh-TW.md"
      },
      "ja-JP": {
        "import_uri": "docs/README.ja-JP.md"
      },
      "ko-KR": {
        "import_uri": "docs/README.ko-KR.md"
      }
    }
  },
  "tags": [
    "cpp",
    "template"
  ],
  "dependencies": [
    {
      "type": "system",
      "name": "ten_runtime",
<<<<<<< HEAD
      "version": "0.11.43"
=======
      "version": "0.11.44"
>>>>>>> a914c726
    }
  ],
  "scripts": {
    "start": "python3 tools/run_script.py start",
    "build": "python3 tools/run_script.py build"
  }
}<|MERGE_RESOLUTION|>--- conflicted
+++ resolved
@@ -1,11 +1,7 @@
 {
   "type": "app",
   "name": "default_app_cpp",
-<<<<<<< HEAD
-  "version": "0.11.43",
-=======
   "version": "0.11.44",
->>>>>>> a914c726
   "display_name": {
     "locales": {
       "en-US": {
@@ -71,11 +67,7 @@
     {
       "type": "system",
       "name": "ten_runtime",
-<<<<<<< HEAD
-      "version": "0.11.43"
-=======
       "version": "0.11.44"
->>>>>>> a914c726
     }
   ],
   "scripts": {
